--- conflicted
+++ resolved
@@ -234,23 +234,13 @@
         // leafs are hashes with the same algorithm as nodes.
         // 
         for (uint256 i = 0; i < len; ++i) {
-<<<<<<< HEAD
-            bytes32 s = bytes32(
-                Endian.reverse256(
-                    uint256(bytes32(siblings[i * 32:(i + 1) * 32]))  // i is small.
-                )
-            );
-            bytes memory pair = txIndex & 1 == 0
-=======
             bytes32 s;
             assembly ("memory-safe") {
                 // uint256(bytes32(siblings[i * 32:(i + 1) * 32]))
                 s := calldataload(add(siblings.offset, mul(i, 32))) // i is small.
             }
             s = bytes32(Endian.reverse256(uint256(s)));
-            ret = doubleSha(
-                txIndex & 1 == 0
->>>>>>> 471c4351
+            bytes memory pair = txIndex & 1 == 0
                     ? abi.encodePacked(ret, s)
                     : abi.encodePacked(s, ret);
             // Check if the pair is a valid transaction:
