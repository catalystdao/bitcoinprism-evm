--- conflicted
+++ resolved
@@ -13,11 +13,8 @@
 error InvalidTxInHash(uint256 expected, uint256 actual);
 error InvalidTxInIndex(uint32 expected, uint32 actual);
 
-<<<<<<< HEAD
 error TxIndexNot0(uint256 index);
-=======
 error InvalidFormat();
->>>>>>> 71e0bbae
 
 // BtcProof provides functions to prove things about Bitcoin transactions.
 // Verifies merkle inclusion proofs, transaction IDs, and payment details.
